--- conflicted
+++ resolved
@@ -10,7 +10,6 @@
         this.isRecording = false;
         this.mediaRecorder = null;
         this.audioChunks = [];
-<<<<<<< HEAD
         this.socket = io();
         this.networkDiagram = new NetworkDiagram('network-diagram-container');
         
@@ -26,108 +25,6 @@
         this.loadInitialData();
         this.loadVoiceProfiles();
         this.setupWizard();
-=======
-        this.socket = io({
-            auth: {
-                token: this.getToken()
-            }
-        });
-
-        this.initializeEventListeners();
-        this.setupSocketHandlers();
-        this.setupMediaRecorder();
-        this.checkAuthentication();
-    }
-
-    async checkAuthentication() {
-        const token = this.getToken();
-        if (!token) {
-            this.showLoginForm();
-        } else {
-            await this.loadInitialData();
-        }
-    }
-
-    getToken() {
-        return localStorage.getItem('jwt_token');
-    }
-
-    setToken(token) {
-        localStorage.setItem('jwt_token', token);
-    }
-
-    removeToken() {
-        localStorage.removeItem('jwt_token');
-    }
-
-    showLoginForm() {
-        this.chatBody.innerHTML = `
-            <div class="login-form">
-                <h3>Login</h3>
-                <form id="login-form">
-                    <div class="form-group">
-                        <input type="text" id="username" class="form-control" placeholder="Username" required>
-                    </div>
-                    <div class="form-group">
-                        <input type="password" id="password" class="form-control" placeholder="Password" required>
-                    </div>
-                    <button type="submit" class="btn btn-primary">Login</button>
-                </form>
-            </div>
-        `;
-
-        document.getElementById('login-form').addEventListener('submit', async (e) => {
-            e.preventDefault();
-            const username = document.getElementById('username').value;
-            const password = document.getElementById('password').value;
-            
-            try {
-                const response = await fetch('/auth/login', {
-                    method: 'POST',
-                    headers: {
-                        'Content-Type': 'application/json',
-                    },
-                    body: JSON.stringify({ username, password })
-                });
-                
-                const data = await response.json();
-                if (data.token) {
-                    this.setToken(data.token);
-                    this.socket.auth = { token: data.token };
-                    this.socket.connect();
-                    await this.loadInitialData();
-                } else {
-                    this.addMessage('Login failed: ' + (data.error || 'Unknown error'), 'system');
-                }
-            } catch (error) {
-                this.addMessage('Login failed: ' + error, 'system');
-            }
-        });
-    }
-
-    async fetchWithAuth(url, options = {}) {
-        const token = this.getToken();
-        if (!token) {
-            this.showLoginForm();
-            throw new Error('Not authenticated');
-        }
-
-        const headers = {
-            'Authorization': `Bearer ${token}`,
-            'Content-Type': 'application/json',
-            ...(options.headers || {})
-        };
-
-        const response = await fetch(url, { ...options, headers });
-        
-        if (response.status === 401) {
-            this.removeToken();
-            this.showLoginForm();
-            throw new Error('Authentication expired');
-        }
-
-        return response;
->>>>>>> 1de298cb
     }
 
     async setupMediaRecorder() {
@@ -186,7 +83,7 @@
         });
 
         this.socket.on('cluster_status_update', (data) => {
-            this.updateClusterStatus(data);
+            this.updateClusterStatus(data.status);
         });
 
         this.socket.on('network_diagram_update', (data) => {
@@ -915,7 +812,7 @@
         }
     }
 
-    updateVMList(data) {
+    updateVMList(vms) {
         this.vmList.innerHTML = '';
         if (data.error) {
             this.vmList.innerHTML = `
@@ -1011,15 +908,8 @@
 
     async loadInitialData() {
         try {
-<<<<<<< HEAD
             // Fetch initial status data
             const response = await fetch('/initial-status');
-=======
-            const response = await this.fetchWithAuth('/tts', {
-                method: 'POST',
-                body: JSON.stringify({ text: text })
-            });
->>>>>>> 1de298cb
             const data = await response.json();
             
             if (data.success) {
@@ -1071,28 +961,12 @@
         }, 10000);
     }
 
-<<<<<<< HEAD
     adjustUIForExperienceLevel(level) {
         const advancedTab = document.getElementById('advanced-tab');
         if (level === 'beginner') {
             advancedTab.style.display = 'none';
         } else {
             advancedTab.style.display = 'block';
-=======
-    async loadInitialData() {
-        try {
-            const response = await this.fetchWithAuth('/query', {
-                method: 'POST',
-                body: JSON.stringify({ query: 'list vms' })
-            });
-            const data = await response.json();
-            if (data.error) {
-                this.addMessage('Error: ' + data.error, 'system');
-            }
-            await this.loadAuditLogs();
-        } catch (error) {
-            console.error('Error loading initial data:', error);
->>>>>>> 1de298cb
         }
     }
 
